--- conflicted
+++ resolved
@@ -156,12 +156,8 @@
         return null;
     }
 
-<<<<<<< HEAD
     @Transactional
     public Void deleteProject(Integer userId, Integer projectId) {
-=======
-    public ProjectDetailResponse getProjectDetail(Integer userId, Integer projectId) {
->>>>>>> d3e7bda1
         User user = userRepository.findById(userId)
                 .orElseThrow(() -> new CustomException(ErrorCode.USER_NOT_FOUND, "userId",userId));
 
@@ -173,7 +169,6 @@
                         .addParameter("userId", userId)
                         .addParameter("projectId", project.getId()));
 
-<<<<<<< HEAD
         // 해당 유저가 프로젝트 생성자인지 확인
         if (!projectUser.getIsCreator()) {
             throw new CustomException(ErrorCode.FORBIDDEN_ACCESS, "프로젝트 삭제 권한이 없습니다.");
@@ -182,9 +177,21 @@
         projectRepository.delete(project);
 
         return null;
-=======
+    }
+
+    public ProjectDetailResponse getProjectDetail(Integer userId, Integer projectId) {
+        User user = userRepository.findById(userId)
+                .orElseThrow(() -> new CustomException(ErrorCode.USER_NOT_FOUND, "userId",userId));
+
+        Project project = projectRepository.findById(projectId)
+                .orElseThrow(() -> new CustomException(ErrorCode.PROJECT_NOT_FOUND, "projectId",projectId));
+
+        ProjectUser projectUser = projectUserRepository.findByUserAndProject(user, project)
+                .orElseThrow(() -> new CustomException(ErrorCode.NOT_PROJECT_USER)
+                        .addParameter("userId", userId)
+                        .addParameter("projectId", project.getId()));
+
         return ProjectDetailResponse.of(project, projectUser.getIsCreator());
->>>>>>> d3e7bda1
     }
 
 //    User user2 = userRepository.findById(userId)
