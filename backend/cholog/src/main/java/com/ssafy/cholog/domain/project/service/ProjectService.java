--- conflicted
+++ resolved
@@ -157,59 +157,66 @@
     }
 
     @Transactional
-<<<<<<< HEAD
+    public Void deleteProject(Integer userId, Integer projectId) {
+        User user = userRepository.findById(userId)
+                .orElseThrow(() -> new CustomException(ErrorCode.USER_NOT_FOUND, "userId",userId));
+
+        Project project = projectRepository.findById(projectId)
+                .orElseThrow(() -> new CustomException(ErrorCode.PROJECT_NOT_FOUND, "projectId",projectId));
+
+        ProjectUser projectUser = projectUserRepository.findByUserAndProject(user, project)
+                .orElseThrow(() -> new CustomException(ErrorCode.NOT_PROJECT_USER)
+                        .addParameter("userId", userId)
+                        .addParameter("projectId", project.getId()));
+
+        // 해당 유저가 프로젝트 생성자인지 확인
+        if (!projectUser.getIsCreator()) {
+            throw new CustomException(ErrorCode.FORBIDDEN_ACCESS, "프로젝트 삭제 권한이 없습니다.");
+        }
+
+        projectRepository.delete(project);
+
+        return null;
+    }
+
+    public ProjectDetailResponse getProjectDetail(Integer userId, Integer projectId) {
+        User user = userRepository.findById(userId)
+                .orElseThrow(() -> new CustomException(ErrorCode.USER_NOT_FOUND, "userId",userId));
+
+        Project project = projectRepository.findById(projectId)
+                .orElseThrow(() -> new CustomException(ErrorCode.PROJECT_NOT_FOUND, "projectId",projectId));
+
+        ProjectUser projectUser = projectUserRepository.findByUserAndProject(user, project)
+                .orElseThrow(() -> new CustomException(ErrorCode.NOT_PROJECT_USER)
+                        .addParameter("userId", userId)
+                        .addParameter("projectId", project.getId()));
+
+        return ProjectDetailResponse.of(project, projectUser.getIsCreator());
+    }
+
+    @Transactional
     public Void withdrawProject(Integer userId, Integer projectId) {
-=======
-    public Void deleteProject(Integer userId, Integer projectId) {
->>>>>>> cc2b1499
-        User user = userRepository.findById(userId)
-                .orElseThrow(() -> new CustomException(ErrorCode.USER_NOT_FOUND, "userId",userId));
-
-        Project project = projectRepository.findById(projectId)
-                .orElseThrow(() -> new CustomException(ErrorCode.PROJECT_NOT_FOUND, "projectId",projectId));
-
-        ProjectUser projectUser = projectUserRepository.findByUserAndProject(user, project)
-                .orElseThrow(() -> new CustomException(ErrorCode.NOT_PROJECT_USER)
-                        .addParameter("userId", userId)
-                        .addParameter("projectId", project.getId()));
-
-<<<<<<< HEAD
+        User user = userRepository.findById(userId)
+                .orElseThrow(() -> new CustomException(ErrorCode.USER_NOT_FOUND, "userId",userId));
+
+        Project project = projectRepository.findById(projectId)
+                .orElseThrow(() -> new CustomException(ErrorCode.PROJECT_NOT_FOUND, "projectId",projectId));
+
+        ProjectUser projectUser = projectUserRepository.findByUserAndProject(user, project)
+                .orElseThrow(() -> new CustomException(ErrorCode.NOT_PROJECT_USER)
+                        .addParameter("userId", userId)
+                        .addParameter("projectId", project.getId()));
+
         // 해당 유저가 프로젝트 생성자인지 확인 -> 생성자는 탈퇴 불가능
         if (projectUser.getIsCreator()) {
             throw new CustomException(ErrorCode.CREATOR_CANNOT_WITHDRAW);
         }
 
         projectUserRepository.delete(projectUser);
-=======
-        // 해당 유저가 프로젝트 생성자인지 확인
-        if (!projectUser.getIsCreator()) {
-            throw new CustomException(ErrorCode.FORBIDDEN_ACCESS, "프로젝트 삭제 권한이 없습니다.");
-        }
-
-        projectRepository.delete(project);
->>>>>>> cc2b1499
-
-        return null;
-    }
-
-<<<<<<< HEAD
-=======
-    public ProjectDetailResponse getProjectDetail(Integer userId, Integer projectId) {
-        User user = userRepository.findById(userId)
-                .orElseThrow(() -> new CustomException(ErrorCode.USER_NOT_FOUND, "userId",userId));
-
-        Project project = projectRepository.findById(projectId)
-                .orElseThrow(() -> new CustomException(ErrorCode.PROJECT_NOT_FOUND, "projectId",projectId));
-
-        ProjectUser projectUser = projectUserRepository.findByUserAndProject(user, project)
-                .orElseThrow(() -> new CustomException(ErrorCode.NOT_PROJECT_USER)
-                        .addParameter("userId", userId)
-                        .addParameter("projectId", project.getId()));
-
-        return ProjectDetailResponse.of(project, projectUser.getIsCreator());
-    }
-
->>>>>>> cc2b1499
+
+        return null;
+    }
+
 //    User user2 = userRepository.findById(userId)
 //            .orElseThrow(() -> new CustomException(ErrorCode.USER_NOT_FOUND)
 //                    .addParameter("userId", userId)
