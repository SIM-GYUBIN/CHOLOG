--- conflicted
+++ resolved
@@ -78,7 +78,14 @@
                 .build();
     }
 
-<<<<<<< HEAD
+//    User user2 = userRepository.findById(userId)
+//            .orElseThrow(() -> new CustomException(ErrorCode.USER_NOT_FOUND)
+//                    .addParameter("userId", userId)
+//                    .addParameter("userId", userId));
+//    User user3 = userRepository.findById(userId)
+//            .orElseThrow(() -> new CustomException(ErrorCode.USER_NOT_FOUND, "user가 없어요"));
+
+
     @Transactional
     public Void joinProject(Integer userId, JoinProjectRequest request) {
         User user = userRepository.findById(userId)
@@ -103,13 +110,4 @@
 
         return null;
     }
-=======
-//    User user2 = userRepository.findById(userId)
-//            .orElseThrow(() -> new CustomException(ErrorCode.USER_NOT_FOUND)
-//                    .addParameter("userId", userId)
-//                    .addParameter("userId", userId));
-//    User user3 = userRepository.findById(userId)
-//            .orElseThrow(() -> new CustomException(ErrorCode.USER_NOT_FOUND, "user가 없어요"));
-
->>>>>>> 2d6cdb51
 }