--- conflicted
+++ resolved
@@ -329,7 +329,6 @@
         return LogStatsResponse.of(total, trace, debug, info, warn, error, fatal);
     }
 
-<<<<<<< HEAD
     public void createIndex(String projectToken) {
 
         String indexName = "pjt-" + projectToken.toLowerCase();
@@ -357,7 +356,8 @@
             log.error("Failed to create or configure Elasticsearch index {}. Error: {}", indexName, e.getMessage(), e);
             throw new CustomException(ErrorCode.INDEX_CREATE_FAIL);
         }
-=======
+    }
+
     public List<LogTimelineResponse> getProjectLogTimeline(Integer userId, Integer projectId, String startDateStr, String endDateStr) {
 
         if (!projectUserRepository.existsByProjectIdAndUserId(projectId, userId)) {
@@ -492,6 +492,5 @@
             }
         }
         return timelineResponses;
->>>>>>> f193ee98
     }
 }