package com.ssafy.cholog.global.exception.code;

import lombok.AllArgsConstructor;
import lombok.Getter;
import org.springframework.http.HttpStatus;

@Getter
@AllArgsConstructor
public enum ErrorCode {

    // Common
    INVALID_INPUT_VALUE(HttpStatus.BAD_REQUEST, "C001", "잘못된 입력값입니다"),
    RESOURCE_NOT_FOUND(HttpStatus.NOT_FOUND, "C002", "요청한 리소스를 찾을 수 없습니다"),
    INTERNAL_SERVER_ERROR(HttpStatus.INTERNAL_SERVER_ERROR, "C003", "서버 내부 오류가 발생했습니다"),
    UNAUTHORIZED_ACCESS(HttpStatus.UNAUTHORIZED, "C004", "로그인이 필요한 서비스입니다"),
    FORBIDDEN_ACCESS(HttpStatus.FORBIDDEN, "C005", "접근 권한이 없습니다"),

    // Auth
    INVALID_ACCESS_TOKEN(HttpStatus.UNAUTHORIZED, "A001", "유효하지 않은 액세스 토큰입니다"),
    REFRESH_TOKEN_NOT_FOUND(HttpStatus.BAD_REQUEST, "A002", "리프레시 토큰이 존재하지 않습니다"),
    INVALID_REFRESH_TOKEN(HttpStatus.UNAUTHORIZED, "A003", "유효하지 않은 리프레시 토큰입니다"),

    // User
    USER_NOT_FOUND(HttpStatus.NOT_FOUND, "U001", "사용자를 찾을 수 없습니다"),
    EMAIL_ALREADY_EXISTS(HttpStatus.BAD_REQUEST, "U002", "이미 사용 중인 이메일입니다"),
    NICKNAME_ALREADY_EXISTS(HttpStatus.BAD_REQUEST, "U003", "이미 사용 중인 닉네임입니다"),

    // Project
    PROJECT_USER_NOT_FOUND(HttpStatus.BAD_REQUEST, "P001", "프로젝트 사용자 정보를 찾을 수 없습니다"),
    PROJECT_NOT_FOUND(HttpStatus.NOT_FOUND, "P002", "프로젝트를 찾을 수 없습니다."),
    PROJECT_ALREADY_JOINED(HttpStatus.BAD_REQUEST, "P003", "이미 참여한 프로젝트입니다."),
    NOT_PROJECT_USER(HttpStatus.NOT_FOUND, "P004", "프로젝트에 참여한 유저가 아닙니다."),
    CREATOR_CANNOT_WITHDRAW(HttpStatus.FORBIDDEN, "P005", "프로젝트 생성자는 탈퇴할 수 없습니다."),

<<<<<<< HEAD
    // Webhook
    WEBHOOK_ALREADY_EXISTS(HttpStatus.BAD_REQUEST, "W001", "이미 웹훅 설정이 존재합니다."),
    WEBHOOK_NOT_FOUND(HttpStatus.NOT_FOUND, "W002", "웹훅 설정을 찾을 수 없습니다.");
=======
    // Log
    LOG_NOT_FOUND(HttpStatus.NOT_FOUND, "L001", "로그를 찾을 수 없습니다");
>>>>>>> 4e49381d

    private final HttpStatus status;
    private final String code;
    private final String message;
}<|MERGE_RESOLUTION|>--- conflicted
+++ resolved
@@ -32,14 +32,12 @@
     NOT_PROJECT_USER(HttpStatus.NOT_FOUND, "P004", "프로젝트에 참여한 유저가 아닙니다."),
     CREATOR_CANNOT_WITHDRAW(HttpStatus.FORBIDDEN, "P005", "프로젝트 생성자는 탈퇴할 수 없습니다."),
 
-<<<<<<< HEAD
+    // Log
+    LOG_NOT_FOUND(HttpStatus.NOT_FOUND, "L001", "로그를 찾을 수 없습니다"),
+
     // Webhook
     WEBHOOK_ALREADY_EXISTS(HttpStatus.BAD_REQUEST, "W001", "이미 웹훅 설정이 존재합니다."),
     WEBHOOK_NOT_FOUND(HttpStatus.NOT_FOUND, "W002", "웹훅 설정을 찾을 수 없습니다.");
-=======
-    // Log
-    LOG_NOT_FOUND(HttpStatus.NOT_FOUND, "L001", "로그를 찾을 수 없습니다");
->>>>>>> 4e49381d
 
     private final HttpStatus status;
     private final String code;
