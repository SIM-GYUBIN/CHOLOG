--- conflicted
+++ resolved
@@ -26,7 +26,9 @@
     NICKNAME_ALREADY_EXISTS(HttpStatus.BAD_REQUEST, "U003", "이미 사용 중인 닉네임입니다"),
 
     // Project
-<<<<<<< HEAD
+    PROJECT_USER_NOT_FOUND(HttpStatus.BAD_REQUEST, "P001", "프로젝트 사용자 정보를 찾을 수 없습니다"),
+    PROJECT_NOT_FOUND(HttpStatus.NOT_FOUND, "P002", "프로젝트를 찾을 수 없습니다."),
+    PROJECT_ALREADY_JOINED(HttpStatus.BAD_REQUEST, "P003", "이미 참여한 프로젝트입니다.");
     PROJECT_NOT_FOUND(HttpStatus.NOT_FOUND, "P001", "프로젝트를 찾을 수 없습니다."),
     PROJECT_ALREADY_JOINED(HttpStatus.BAD_REQUEST, "P002", "이미 참여한 프로젝트입니다."),
     NOT_PROJECT_USER(HttpStatus.NOT_FOUND, "P003", "프로젝트에 참여한 유저가 아닙니다."),
@@ -35,11 +37,6 @@
     // Webhook
     WEBHOOK_ALREADY_EXISTS(HttpStatus.BAD_REQUEST, "W001", "이미 웹훅 설정이 존재합니다."),
     WEBHOOK_NOT_FOUND(HttpStatus.NOT_FOUND, "W002", "웹훅 설정을 찾을 수 없습니다.");
-=======
-    PROJECT_USER_NOT_FOUND(HttpStatus.BAD_REQUEST, "P001", "프로젝트 사용자 정보를 찾을 수 없습니다"),
-    PROJECT_NOT_FOUND(HttpStatus.NOT_FOUND, "P002", "프로젝트를 찾을 수 없습니다."),
-    PROJECT_ALREADY_JOINED(HttpStatus.BAD_REQUEST, "P003", "이미 참여한 프로젝트입니다.");
->>>>>>> e0464d79
 
     private final HttpStatus status;
     private final String code;
