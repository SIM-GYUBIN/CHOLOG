package com.ssafy.cholog.global.exception.code;

import lombok.AllArgsConstructor;
import lombok.Getter;
import org.springframework.http.HttpStatus;

@Getter
@AllArgsConstructor
public enum ErrorCode {

    // Common
    INVALID_INPUT_VALUE(HttpStatus.BAD_REQUEST, "C001", "잘못된 입력값입니다"),
    RESOURCE_NOT_FOUND(HttpStatus.NOT_FOUND, "C002", "요청한 리소스를 찾을 수 없습니다"),
    INTERNAL_SERVER_ERROR(HttpStatus.INTERNAL_SERVER_ERROR, "C003", "서버 내부 오류가 발생했습니다"),
    UNAUTHORIZED_ACCESS(HttpStatus.UNAUTHORIZED, "C004", "로그인이 필요한 서비스입니다"),
    FORBIDDEN_ACCESS(HttpStatus.FORBIDDEN, "C005", "접근 권한이 없습니다"),

    // Auth
    INVALID_ACCESS_TOKEN(HttpStatus.UNAUTHORIZED, "A001", "유효하지 않은 액세스 토큰입니다"),
    REFRESH_TOKEN_NOT_FOUND(HttpStatus.BAD_REQUEST, "A002", "리프레시 토큰이 존재하지 않습니다"),
    INVALID_REFRESH_TOKEN(HttpStatus.UNAUTHORIZED, "A003", "유효하지 않은 리프레시 토큰입니다"),

    // User
    USER_NOT_FOUND(HttpStatus.NOT_FOUND, "U001", "사용자를 찾을 수 없습니다"),
    EMAIL_ALREADY_EXISTS(HttpStatus.BAD_REQUEST, "U002", "이미 사용 중인 이메일입니다"),
    NICKNAME_ALREADY_EXISTS(HttpStatus.BAD_REQUEST, "U003", "이미 사용 중인 닉네임입니다"),

    // Project
    PROJECT_USER_NOT_FOUND(HttpStatus.BAD_REQUEST, "P001", "프로젝트 사용자 정보를 찾을 수 없습니다"),
    PROJECT_NOT_FOUND(HttpStatus.NOT_FOUND, "P002", "프로젝트를 찾을 수 없습니다."),
    PROJECT_ALREADY_JOINED(HttpStatus.BAD_REQUEST, "P003", "이미 참여한 프로젝트입니다."),
    NOT_PROJECT_USER(HttpStatus.NOT_FOUND, "P004", "프로젝트에 참여한 유저가 아닙니다."),
    CREATOR_CANNOT_WITHDRAW(HttpStatus.FORBIDDEN, "P005", "프로젝트 생성자는 탈퇴할 수 없습니다."),

    // Log
    LOG_NOT_FOUND(HttpStatus.NOT_FOUND, "L001", "로그를 찾을 수 없습니다"),
<<<<<<< HEAD
    INDEX_CREATE_FAIL(HttpStatus.INTERNAL_SERVER_ERROR, "L002", "인덱스 생성에 실패했습니다."),
=======
    LOG_START_TIME_AFTER_END_TIME(HttpStatus.BAD_REQUEST, "L002", "시작시간이 종료시간보다 늦을 수 없습니다"),
>>>>>>> f193ee98

    // Webhook
    WEBHOOK_ALREADY_EXISTS(HttpStatus.BAD_REQUEST, "W001", "이미 웹훅 설정이 존재합니다."),
    WEBHOOK_NOT_FOUND(HttpStatus.NOT_FOUND, "W002", "웹훅 설정을 찾을 수 없습니다.");

    private final HttpStatus status;
    private final String code;
    private final String message;
}<|MERGE_RESOLUTION|>--- conflicted
+++ resolved
@@ -34,11 +34,8 @@
 
     // Log
     LOG_NOT_FOUND(HttpStatus.NOT_FOUND, "L001", "로그를 찾을 수 없습니다"),
-<<<<<<< HEAD
     INDEX_CREATE_FAIL(HttpStatus.INTERNAL_SERVER_ERROR, "L002", "인덱스 생성에 실패했습니다."),
-=======
-    LOG_START_TIME_AFTER_END_TIME(HttpStatus.BAD_REQUEST, "L002", "시작시간이 종료시간보다 늦을 수 없습니다"),
->>>>>>> f193ee98
+    LOG_START_TIME_AFTER_END_TIME(HttpStatus.BAD_REQUEST, "L003", "시작시간이 종료시간보다 늦을 수 없습니다"),
 
     // Webhook
     WEBHOOK_ALREADY_EXISTS(HttpStatus.BAD_REQUEST, "W001", "이미 웹훅 설정이 존재합니다."),
