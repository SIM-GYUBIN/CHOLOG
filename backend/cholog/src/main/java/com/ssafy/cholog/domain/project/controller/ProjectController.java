--- conflicted
+++ resolved
@@ -102,30 +102,31 @@
         return CommonResponse.ok(projectService.updateProject(userId, projectId, request));
     }
 
-<<<<<<< HEAD
     @DeleteMapping("/{projectId}")
     @Operation(summary = "프로젝트 삭제", description = "프로젝트 삭제 API")
     @PreAuthorize("isAuthenticated()")
     @ApiErrorCodeExamples({ErrorCode.USER_NOT_FOUND, ErrorCode.INTERNAL_SERVER_ERROR,
             ErrorCode.PROJECT_NOT_FOUND, ErrorCode.FORBIDDEN_ACCESS, ErrorCode.NOT_PROJECT_USER})
     public ResponseEntity<CommonResponse<Void>> deleteProject(
-=======
+            @AuthenticationPrincipal UserPrincipal userPrincipal,
+            @PathVariable("projectId") Integer projectId) {
+
+        Integer userId =  authenticationUtil.getCurrentUserId(userPrincipal);
+
+        return CommonResponse.ok(projectService.deleteProject(userId, projectId));
+    }
+
     @GetMapping("/{projectId}")
     @Operation(summary = "프로젝트 기타 정보 조회", description = "프로젝트 정보 조회 API")
     @PreAuthorize("isAuthenticated()")
     @ApiErrorCodeExamples({ErrorCode.USER_NOT_FOUND, ErrorCode.INTERNAL_SERVER_ERROR,
             ErrorCode.PROJECT_NOT_FOUND, ErrorCode.NOT_PROJECT_USER})
     public ResponseEntity<CommonResponse<ProjectDetailResponse>> getProjectDetail(
->>>>>>> d3e7bda1
             @AuthenticationPrincipal UserPrincipal userPrincipal,
             @PathVariable("projectId") Integer projectId) {
 
         Integer userId =  authenticationUtil.getCurrentUserId(userPrincipal);
 
-<<<<<<< HEAD
-        return CommonResponse.ok(projectService.deleteProject(userId, projectId));
-=======
         return CommonResponse.ok(projectService.getProjectDetail(userId, projectId));
->>>>>>> d3e7bda1
     }
 }