package com.ssafy.cholog.domain.project.repository;

import com.ssafy.cholog.domain.project.entity.Project;
import com.ssafy.cholog.domain.project.entity.ProjectUser;
import com.ssafy.cholog.domain.user.entity.User;
import org.springframework.data.jpa.repository.JpaRepository;
import org.springframework.stereotype.Repository;

import java.util.List;

@Repository
public interface ProjectUserRepository extends JpaRepository<ProjectUser, Integer> {

<<<<<<< HEAD
    boolean existsByProjectAndUser(Project project, User user);
=======
    List<ProjectUser> findByUserOrderByProjectCreatedAtDesc(User user);
>>>>>>> 2d6cdb51
}<|MERGE_RESOLUTION|>--- conflicted
+++ resolved
@@ -11,9 +11,7 @@
 @Repository
 public interface ProjectUserRepository extends JpaRepository<ProjectUser, Integer> {
 
-<<<<<<< HEAD
     boolean existsByProjectAndUser(Project project, User user);
-=======
+
     List<ProjectUser> findByUserOrderByProjectCreatedAtDesc(User user);
->>>>>>> 2d6cdb51
 }