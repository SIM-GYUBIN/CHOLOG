--- conflicted
+++ resolved
@@ -1,22 +1,13 @@
-<<<<<<< HEAD
-import { defineConfig } from "vite";
-import react from "@vitejs/plugin-react-swc";
-=======
 import { defineConfig } from 'vite'
 import react from '@vitejs/plugin-react-swc'
 import * as path from 'path'
->>>>>>> 6f856140
 
 // https://vite.dev/config/
 export default defineConfig({
   plugins: [react()],
-<<<<<<< HEAD
-});
-=======
   resolve: {
     alias: {
       '@': path.resolve(__dirname, 'src')
     }
   }
-})
->>>>>>> 6f856140
+})