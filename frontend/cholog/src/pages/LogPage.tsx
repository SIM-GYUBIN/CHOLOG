--- conflicted
+++ resolved
@@ -4,13 +4,10 @@
 import ArchiveModal from "../components/ArchiveModal";
 import ProjectNavBar from "../components/projectNavbar";
 import { useDispatch, useSelector } from "react-redux";
-<<<<<<< HEAD
-import { fetchLogDetail } from "@/store/slices/logSlice";
 import frogimg from "@/assets/frog.png";
-=======
+
 import { fetchLogDetail, fetchTraceLog } from "../store/slices/logSlice";
 import { useAppDispatch } from "../hooks/useAppDispatch";
->>>>>>> 7fe55316
 
 interface RelatedLog {
   type: "BE" | "FE";
