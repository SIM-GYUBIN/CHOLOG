import { useState, useEffect } from "react";
import { useParams } from "react-router-dom";
import EachLog from "../components/eachLog";
import ProjectNavBar from "../components/projectNavbar";
import { useDispatch, useSelector } from "react-redux";
import { fetchArchivedLogs } from "../store/slices/logSlice";
import { RootState, AppDispatch } from "../store/store";
import { fetchProjectDetail } from "../store/slices/projectSlice";
import { motion } from "framer-motion";

interface ArchiveLog {
  logId: string;
  nickname: string;
  memo: string;
  logLevel: "TRACE" | "DEBUG" | "INFO" | "WARN" | "ERROR" | "FATAL";
  logSource: "frontend" | "backend";
  logType: string;
  logEnvironment: string;
  logMessage: string;
  logTimestamp: string;
}

export default function ArchiveListPage() {
  const { projectId } = useParams();
  const dispatch = useDispatch<AppDispatch>();
  const { archivedLogs, isLoading, error } = useSelector(
    (state: RootState) => state.log
  );
  const { projects } = useSelector((state: RootState) => state.project);
  const [expandedReasons, setExpandedReasons] = useState<
    Record<string, boolean>
  >({});

  useEffect(() => {
    if (projectId) {
      dispatch(fetchArchivedLogs({ projectId, page: 1, size: 10 }));
      dispatch(fetchProjectDetail(Number(projectId)));
    }
  }, [projectId, dispatch]);

  const currentProject = projects.find((p) => p.id === Number(projectId));
  const handlePageChange = (newPage: number) => {
    if (projectId) {
      dispatch(fetchArchivedLogs({ projectId, page: newPage, size: 10 }));
    }
  };

  const toggleReason = (logId: string) => {
    setExpandedReasons((prev) => ({ ...prev, [logId]: !prev[logId] }));
  };

  const pagination = archivedLogs || {
    pageNumber: 1,
    totalPages: 1,
    totalElements: 0,
    pageSize: 10,
    first: true,
    last: true,
  };

<<<<<<< HEAD
=======
  // 아카이빙 로그 컨텐츠 추출
>>>>>>> 2d1aa345
  const archiveLogs = archivedLogs?.content || [];

  return (
    <motion.div
      className="max-w-[65vw] mx-auto"
      initial={{ opacity: 0, y: 20 }}
      animate={{ opacity: 1, y: 0 }}
      transition={{ duration: 0.4 }}
    >
      <ProjectNavBar />

      <motion.div
        className="flex flex-row justify-between mb-4"
        initial={{ opacity: 0 }}
        animate={{ opacity: 1 }}
        transition={{ delay: 0.2 }}
      >
        <div className="flex flex-row items-center gap-2 font-[paperlogy5]">
          <div className="text-[24px] text-slate-400">
            {currentProject?.name || "프로젝트를 찾을 수 없습니다"}
          </div>
        </div>
      </motion.div>

      {isLoading ? (
        <motion.div
          className="border rounded-xl border-[var(--line)] bg-white/5"
          initial={{ opacity: 0 }}
          animate={{ opacity: 1 }}
        >
          {[...Array(3)].map((_, index) => (
            <div key={index} className="animate-pulse">
              <div
                className={`p-4 ${index !== 0 ? "border-t border-[var(--line)]" : ""}`}
              >
                <div className="h-6 bg-slate-200 rounded w-1/4 mb-2"></div>
                <div className="h-4 bg-slate-200 rounded w-3/4"></div>
              </div>
              <div className="px-8 pb-4">
                <div className="h-4 bg-slate-200 rounded w-2/3"></div>
              </div>
            </div>
          ))}
        </motion.div>
      ) : error ? (
        <motion.div
          className="flex flex-col items-center justify-center h-48 bg-white/5 rounded-xl border border-[var(--line)]"
          initial={{ opacity: 0 }}
          animate={{ opacity: 1 }}
        >
          <div className="text-xl text-red-500 mb-2">오류가 발생했습니다</div>
          <div className="text-gray-500">{error.message}</div>
        </motion.div>
      ) : (
        <>
          <motion.div
            className="border rounded-xl border-[var(--line)] bg-white/5"
            initial="hidden"
            animate="visible"
            variants={{
              hidden: { opacity: 0 },
              visible: {
                opacity: 1,
                transition: { staggerChildren: 0.08 },
              },
            }}
          >
            {archiveLogs.map((log, index) => (
              <motion.div
                key={log.logId}
                variants={{
                  hidden: { opacity: 0, y: 10 },
                  visible: { opacity: 1, y: 0 },
                }}
              >
                <div
                  className={`flex w-full ${index !== 0 ? "border-t border-[var(--line)]" : ""}`}
                >
                  <div className="w-full py-2 px-4">
                    <EachLog
                      id={log.logId}
                      timestamp={new Date(log.logTimestamp)
                        .toLocaleString("ko-KR", {
                          month: "2-digit",
                          day: "2-digit",
                          hour: "2-digit",
                          minute: "2-digit",
                          hour12: false,
                        })
                        .replace(/\./g, "-")}
                      level={log.logLevel}
                      message={log.logMessage}
                      environment={log.logEnvironment}
                      source={log.logSource}
                      islevelBg={false}
                    />
                  </div>
                </div>
                <div className="px-6 py-3 text-[14px] text-[var(--helpertext)] border-t border-[var(--line)]/10">
                  <div className="text-start">
                    <div
                      className={`${!expandedReasons[log.logId] ? "line-clamp-2" : ""} break-keep font-[paperlogy4] tracking-wider`}
                      onClick={() => toggleReason(log.logId)}
                    >
                      {log.memo}
                    </div>
                    <div className="flex justify-end">
                      {log.memo.length > 100 && (
                        <button
                          onClick={() => toggleReason(log.logId)}
                          className="text-[12px] text-lime-600 mt-1 hover:underline cursor-pointer"
                        >
                          {expandedReasons[log.logId] ? "접기" : "더보기"}
                        </button>
                      )}
                    </div>
                  </div>
                </div>
              </motion.div>
            ))}
          </motion.div>

          {archiveLogs.length > 0 && (
            <motion.div
              className="flex justify-center text-center gap-2 mt-6 text-[12px]"
              initial={{ opacity: 0 }}
              animate={{ opacity: 1 }}
              transition={{ delay: 0.2 }}
            >
              <button
                onClick={() => handlePageChange(pagination.pageNumber - 1)}
                disabled={pagination.first}
                className={`px-3 py-1 rounded-xl ${
                  pagination.first
                    ? "bg-[var(--bg))] border border-[var(--line)] text-slate-400"
                    : "text-[var(--text)] hover:bg-[var(--bg)]"
                }`}
              >
                이전
              </button>
              <div className="flex gap-1">
                {Array.from(
                  { length: pagination.totalPages },
                  (_, i) => i + 1
                ).map((page) => (
                  <button
                    key={page}
                    onClick={() => handlePageChange(page)}
                    className={`px-3 py-1 rounded-xl ${
                      page === pagination.pageNumber
                        ? "bg-lime-500 text-white"
                        : "bg-[var(--bg)] text-[var(--text)] hover:bg-slate-400/20"
                    }`}
                  >
                    {page}
                  </button>
                ))}
              </div>
              <button
                onClick={() => handlePageChange(pagination.pageNumber + 1)}
                disabled={pagination.last}
                className={`px-3 py-1 rounded-xl ${
                  pagination.last
                    ? "bg-[var(--bg)] border border-[var(--line)] text-slate-400"
                    : "bg-[var(--bg)] text-[var(--text)] hover:bg-slate-400/20"
                }`}
              >
                다음
              </button>
            </motion.div>
          )}

          {archiveLogs.length === 0 && (
<<<<<<< HEAD
            <motion.div
              className="flex flex-col items-center justify-center h-48 bg-white/5 rounded-2xl border border-[var(--line)]"
              initial={{ opacity: 0 }}
              animate={{ opacity: 1 }}
            >
              <div className="text-lg sm:text-xl text-[#5EA500] mb-2">
=======
            <div className="flex flex-col items-center justify-center h-48 bg-white/5 rounded-2xl border border-[var(--line)]">
              <div className="text-lg sm:text-xl text-lime-500 mb-2">
>>>>>>> 2d1aa345
                아카이브된 로그가 없습니다
              </div>
              <div className="text-sm sm:text-base text-[var(--helpertext)]">
                아직 아카이브된 로그가 없습니다.
              </div>
            </motion.div>
          )}
        </>
      )}
    </motion.div>
  );
}<|MERGE_RESOLUTION|>--- conflicted
+++ resolved
@@ -58,10 +58,6 @@
     last: true,
   };
 
-<<<<<<< HEAD
-=======
-  // 아카이빙 로그 컨텐츠 추출
->>>>>>> 2d1aa345
   const archiveLogs = archivedLogs?.content || [];
 
   return (
@@ -235,17 +231,12 @@
           )}
 
           {archiveLogs.length === 0 && (
-<<<<<<< HEAD
             <motion.div
               className="flex flex-col items-center justify-center h-48 bg-white/5 rounded-2xl border border-[var(--line)]"
               initial={{ opacity: 0 }}
               animate={{ opacity: 1 }}
             >
               <div className="text-lg sm:text-xl text-[#5EA500] mb-2">
-=======
-            <div className="flex flex-col items-center justify-center h-48 bg-white/5 rounded-2xl border border-[var(--line)]">
-              <div className="text-lg sm:text-xl text-lime-500 mb-2">
->>>>>>> 2d1aa345
                 아카이브된 로그가 없습니다
               </div>
               <div className="text-sm sm:text-base text-[var(--helpertext)]">
