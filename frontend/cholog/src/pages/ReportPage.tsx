import React, { useEffect, useState } from "react";
import { useParams } from "react-router-dom";
import DonutChart from "../components/charts/DonutChart";
import ErrorCountChart from "../components/charts/MonthlyLogCountChart";
import ProjectNavBar from "../components/projectNavbar";
import RankingCardList from "../components/common/RankingCardList";
import { useDispatch, useSelector } from "react-redux";
import { AppDispatch, RootState } from "../store/store";
import { fetchReportDetail, downloadPdfReport, clearPdfError, DownloadPdfParams } from "../store/slices/reportSlice";
import { motion } from "framer-motion";

<<<<<<< HEAD
=======
import html2canvas from "html2canvas";
import jsPDF from "jspdf";

>>>>>>> 44ef08f1
const levelColors: Record<string, string> = {
  ERROR: "#FB2C36",
  WARN: "#F0B100",
  INFO: "#2B7FFF",
  DEBUG: "#00C950",
  TRACE: "#00BBA7",
  FATAL: "#AD46FF",
};

const getCurrentMonthRange = (): { startDate: string; endDate: string } => {
  const now = new Date();
  const start = new Date(now.getFullYear(), now.getMonth(), 1);
  const end = new Date(now.getFullYear(), now.getMonth() + 1, 0);
  return {
    startDate: start.toISOString().split("T")[0],
    endDate: end.toISOString().split("T")[0],
  };
};
const todayString = new Date().toISOString().split("T")[0];


const ReportPage: React.FC = () => {
  const { projectId } = useParams<{ projectId: string }>();
  const dispatch = useDispatch<AppDispatch>();

  // Redux 스토어에서 상태 가져오기
  const {
    currentReport: reportData,
    isLoading: isReportLoading, // 리포트 데이터 로딩 상태
    error: reportError,         // 리포트 데이터 로딩 오류
    isGeneratingPdf,            // PDF 생성 로딩 상태 (Redux 스토어에서 관리)
    pdfError,                   // PDF 생성 오류 (Redux 스토어에서 관리)
    reportGeneratedStartDate,   // 현재 리포트가 생성된 시작일
    reportGeneratedEndDate,     // 현재 리포트가 생성된 종료일
  } = useSelector((state: RootState) => state.report);

  const currentProject = useSelector((state: RootState) =>
    state.project.projects.find((p) => p.id === Number(projectId))
  );

  // UI에서 날짜 선택을 위한 로컬 상태
  const [localStartDate, setLocalStartDate] = useState("");
  const [localEndDate, setLocalEndDate] = useState("");

  // const reportContentRef = useRef<HTMLDivElement>(null); // 더 이상 직접 사용하지 않음
  // const [isGeneratingPdf, setIsGeneratingPdf] = useState(false); // Redux 스토어로 대체

  useEffect(() => {
    if (projectId) {
      // 컴포넌트 마운트 시 또는 projectId 변경 시 프로젝트 상세 정보 가져오기
      // dispatch(fetchProjectDetail(Number(projectId))); // 이 부분은 필요에 따라 유지 또는 삭제
      // 만약 초기 리포트 로딩 로직이 필요하다면 여기에 추가
      // 예: dispatch(fetchReportDetail({ projectId: Number(projectId), ...getCurrentMonthRange() }));
    }
  }, [dispatch, projectId]);


  // PDF 생성 오류 처리
  useEffect(() => {
    if (pdfError) {
      alert(`PDF 생성 중 오류가 발생했습니다: ${pdfError}`);
      dispatch(clearPdfError()); // 오류 메시지 표시 후 Redux 상태 초기화
    }
  }, [pdfError, dispatch]);

  // 리포트 데이터 생성 (JSON 조회) 함수
  const handleGenerateReport = () => {
<<<<<<< HEAD
    if (!projectId || isReportLoading) return;
    const { startDate: defaultStart, endDate: defaultEnd } =
      getCurrentMonthRange();
    dispatch(
      fetchReportDetail({
        projectId: parseInt(projectId, 10),
        startDate: localStartDate || defaultStart,
        endDate: localEndDate || defaultEnd,
=======
    if (!projectId) return;
    if (!startDate || !endDate) {
      alert("날짜를 입력해주세요.");
      return;
    }

    dispatch(
      fetchReportDetail({
        projectId: parseInt(projectId, 10),
        startDate,
        endDate,
>>>>>>> 44ef08f1
      })
    );
  };

  // PDF 다운로드 함수 (Redux Thunk 디스패치)
  const handleDownloadPdf = () => {
    if (isGeneratingPdf || !reportData || !projectId || isReportLoading) {
      if (!reportData) {
        alert("PDF로 만들 리포트 내용이 없습니다. 먼저 리포트를 생성해주세요.");
      }
      return;
    }

<<<<<<< HEAD
    const htmlContent = document.documentElement.outerHTML;

    // Thunk에 전달할 파라미터 구성
    // PDF 생성 시점의 날짜는 현재 조회된 리포트의 날짜를 사용하는 것이 일관성 있음
    const startDateForPdf = reportGeneratedStartDate || localStartDate || getCurrentMonthRange().startDate;
    const endDateForPdf = reportGeneratedEndDate || localEndDate || getCurrentMonthRange().endDate;

    const params: DownloadPdfParams = {
      projectId: parseInt(projectId, 10),
      htmlContent,
      startDate: startDateForPdf,
      endDate: endDateForPdf,
    };
    dispatch(downloadPdfReport(params));
=======
    setIsGeneratingPdf(true);
    const reportElement = reportContentRef.current;

    try {
      // 차트 등의 요소가 완전히 렌더링될 시간을 잠시 줍니다. (선택 사항)
      // 좀 더 확실한 방법은 각 차트 컴포넌트의 렌더링 완료 시점을 아는 것이지만,
      // 간단하게 setTimeout을 사용하거나, 사용자가 버튼을 누르는 시점에는
      // 대부분 렌더링이 완료되어 있을 것으로 가정합니다.
      await new Promise((resolve) => setTimeout(resolve, 500));

      const canvas = await html2canvas(reportElement, {
        // scale: 2, // 높은 해상도를 위해 scale 조정
        useCORS: true, // 외부 이미지가 있다면 필요 (현재 코드에는 명시적 외부 이미지는 없음)
        // Tailwind CSS의 var(--bg) 같은 CSS 변수 배경색을 html2canvas가 잘 인식하는지,
        // 또는 브라우저의 계산된 스타일을 잘 가져오는지에 따라 배경색이 결정됩니다.
        // 필요시 backgroundColor: '#FFFFFF' 등을 명시할 수 있습니다.
      });

      const imgData = canvas.toDataURL("image/png");
      const pdf = new jsPDF({
        orientation: "p", // 세로 (portrait)
        unit: "mm", // 단위
        format: "a4", // 용지 크기
      });

      const pdfPageWidth = pdf.internal.pageSize.getWidth();
      const pdfPageHeight = pdf.internal.pageSize.getHeight();
      const imgWidth = canvas.width;
      const imgHeight = canvas.height;
      const ratio = imgWidth / imgHeight;
      const scaledImgHeight = pdfPageWidth / ratio; // PDF 너비에 맞춘 이미지 높이

      let position = 0; // 이미지의 현재 y 위치 (잘라낼 부분의 시작점)

      // 이미지가 페이지 높이보다 클 경우 여러 페이지에 걸쳐 추가
      if (scaledImgHeight > pdfPageHeight) {
        while (position < scaledImgHeight) {
          pdf.addImage(
            imgData,
            "PNG",
            0,
            -position,
            pdfPageWidth,
            scaledImgHeight
          );
          position += pdfPageHeight;

          if (position < scaledImgHeight) {
            // 아직 남은 이미지가 있다면 새 페이지 추가
            pdf.addPage();
          }
        }
      } else {
        // 이미지가 한 페이지에 들어갈 경우
        pdf.addImage(imgData, "PNG", 0, 0, pdfPageWidth, scaledImgHeight);
      }

      // 동적 파일명 (프로젝트명과 리포트 기간 사용)
      const projectName =
        currentProject?.name?.replace(/\s+/g, "_") || "Report";
      const periodString = reportData?.periodDescription
        ? reportData.periodDescription
            .replace(/\s*~\s*/, "_to_")
            .replace(/\s+/g, "_")
            .replace(/[^\w-]/g, "")
        : `${startDate}_to_${endDate}`.replace(/[^\w-]/g, "");
      pdf.save(`${projectName}_Report_${periodString}.pdf`);
    } catch (error) {
      console.error("PDF 생성 중 오류 발생:", error);
      alert("PDF를 생성하는 중 오류가 발생했습니다. 다시 시도해주세요.");
    } finally {
      setIsGeneratingPdf(false);
    }
>>>>>>> 44ef08f1
  };

  // 데이터 가공 로직 (logData, topErrors, topApis, summaryText)은 이전과 동일
  const logData =
    reportData?.logLevelDistribution.distribution.map((item) => ({
      name: item.level,
      value: item.count,
      color: levelColors[item.level] || "#999999",
    })) || [];

  const topErrors =
    reportData?.topErrors.map((e) => ({
      name: e.errorIdentifier,
      count: e.occurrenceCount,
    })) || [];

  const topApis =
    reportData?.slowBackendApis.map((api) => ({
      name: `${api.httpMethod} ${api.requestPath}`,
      count: 0,
      extra: [
        `요청 수: ${api.totalRequests}회`,
        `평균 응답 시간: ${(api.averageResponseTimeMs / 1000).toFixed(3)}초`,
        `최대 응답 시간: ${(api.maxResponseTimeMs / 1000).toFixed(3)}초`,
      ].join("\n"),
      rank: api.rank,
    })) || [];

  const summaryText = reportData?.periodDescription
    ? `이 리포트는 ${reportData.periodDescription} 기간 동안 수집된 로그 분석 결과입니다.`
    : "기간 정보가 없습니다. 리포트를 생성해주세요.";


  return (
    <motion.div
      className="max-w-[65vw] mx-auto"
      initial={{ opacity: 0, y: 20 }}
      animate={{ opacity: 1, y: 0 }}
      transition={{ duration: 0.4 }}
    >
      {/* ProjectNavBar는 PDF에 포함되지 않는다고 가정 */}
      <ProjectNavBar />

      {/* 제목 부분 */}
      <motion.div
        className="flex flex-row justify-between my-4 items-center" // my-4와 items-center 추가
        initial={{ opacity: 0 }}
        animate={{ opacity: 1 }}
        transition={{ delay: 0.2 }}
      >
        <div className="flex flex-row items-center gap-2 font-[paperlogy5]">
          <div className="text-[24px] text-[var(--helpertext)]">
            {currentProject?.name ?? "프로젝트명 미확인"} 리포트
          </div>
        </div>
      </motion.div>

      {/* 날짜 선택 & 버튼 영역 */}
      <motion.div
        className="flex items-center gap-4 mb-6"
        initial={{ opacity: 0, y: 10 }}
        animate={{ opacity: 1, y: 0 }}
        transition={{ delay: 0.3 }}
      >
        <input
          type="date"
          value={localStartDate} // 로컬 상태 바인딩
          onChange={(e) => setLocalStartDate(e.target.value)}
          max={todayString}
          className="px-3 py-2 border border-[var(--line)] rounded-md bg-[var(--bg)] text-sm text-[var(--text)]"
        />
        <span className="text-[var(--text)]">~</span>
        <input
          type="date"
          value={localEndDate} // 로컬 상태 바인딩
          onChange={(e) => setLocalEndDate(e.target.value)}
          max={todayString}
          className="px-3 py-2 border border-[var(--line)] rounded-md bg-[var(--bg)] text-sm text-[var(--text)]"
        />
        <button
          onClick={handleGenerateReport}
          disabled={isReportLoading} // 리포트 데이터 로딩 중 비활성화
          className="px-4 py-2 bg-lime-500 text-white rounded-lg hover:bg-lime-600 transition-colors text-sm"
        >
<<<<<<< HEAD
          {isReportLoading ? '리포트 생성 중...' : '리포트 생성'}
        </button>
        <button
          onClick={handleDownloadPdf} // 수정된 PDF 다운로드 함수 호출
          disabled={isGeneratingPdf || !reportData || isReportLoading} // PDF 생성 중, 데이터 없거나, 리포트 로딩 중일 때 비활성화
          className="px-4 py-2 bg-blue-500 text-white rounded-lg hover:bg-blue-600 transition-colors text-sm disabled:bg-gray-400"
        >
          {isGeneratingPdf ? 'PDF 생성 중...' : 'PDF 다운로드'}
        </button>
      </motion.div>

      {/* reportError 메시지 표시 (선택적 UI) */}
      {reportError && (
        <div className="mb-4 p-3 bg-red-100 text-red-700 border border-red-300 rounded-md">
          리포트 조회 중 오류: {reportError}
        </div>
      )}

      {/* 리포트 내용 (실제 PDF로 변환될 주요 영역) */}
      {/* document.documentElement.outerHTML을 사용하므로 특정 ref는 필요 없음 */}
      <div className="flex flex-col">
        {/* 리포트 데이터가 없을 때 안내 메시지 */}
        {!isReportLoading && !reportData && !reportError && (
          <motion.div
            className="text-center py-10 text-[var(--text)]"
            initial={{ opacity: 0 }} animate={{ opacity: 1 }} transition={{ delay: 0.4 }}
          >
            날짜를 선택하고 "리포트 생성" 버튼을 눌러 리포트를 조회해주세요.
          </motion.div>
        )}

        {/* 리포트 데이터가 있을 때만 내용 표시 */}
        {reportData && (
          <>
            <motion.div /* 총 로그 개요 */
              className="grid grid-cols-3 gap-4 mb-6"
              initial={{ opacity: 0, y: 10 }} animate={{ opacity: 1, y: 0 }} transition={{ delay: 0.4 }}
            >
              {["overallTotal", "frontendTotal", "backendTotal"].map((key, idx) => (
                <div key={key} className="bg-white/5 border border-[var(--line)] rounded-2xl p-4">
                  <p className="text-sm text-[var(--helpertext)] mb-1">
                    {["전체 로그 수", "프론트엔드 로그", "백엔드 로그"][idx]}
                  </p>
                  <p className="text-xl font-semibold text-[var(--text)]">
                    {(reportData?.totalLogCounts as any)?.[key]?.toLocaleString?.() ?? "-"}
                  </p>
                </div>
              ))}
            </motion.div>

            <motion.div /* 로그 레벨 분포 & 로그 발생 추이 */
              className="grid grid-cols-2 gap-6"
              initial={{ opacity: 0 }} animate={{ opacity: 1 }} transition={{ delay: 0.45 }}
            >
              <div className="bg-white/5 border border-[var(--line)] rounded-2xl p-6">
                <h2 className="text-xl font-semibold mb-6 text-[var(--text)]">로그 레벨 분포</h2>
                {logData.length > 0 ? <DonutChart data={logData} size={200} thickness={12} /> : <p className="text-sm text-[var(--helpertext)]">데이터가 없습니다.</p>}
              </div>
              <div className="bg-white/5 border border-[var(--line)] rounded-2xl p-6">
                <h2 className="text-xl font-semibold mb-6 text-[var(--text)]">로그 발생 추이</h2>
                {projectId && <ErrorCountChart projectId={parseInt(projectId, 10)} token={localStorage.getItem("token") ?? ""} />}
              </div>
            </motion.div>

            <motion.div /* 에러 TOP3 & 느린 API TOP3 */
              className="grid grid-cols-2 gap-6 mt-6"
              initial={{ opacity: 0 }} animate={{ opacity: 1 }} transition={{ delay: 0.5 }}
            >
              <div className="bg-white/5 border border-[var(--line)] rounded-2xl p-6">
                <h2 className="text-xl font-semibold mb-6 text-[var(--text)]">자주 발생하는 에러 TOP 3</h2>
                {topErrors.length > 0 ? <RankingCardList items={topErrors} /> : <p className="text-sm text-[var(--helpertext)]">데이터가 없습니다.</p>}
              </div>
              <div className="bg-white/5 border border-[var(--line)] rounded-2xl p-6">
                <h2 className="text-xl font-semibold mb-6 text-[var(--text)]">응답이 느린 API TOP 3</h2>
                {topApis.length > 0 ? <RankingCardList items={topApis} renderItem={(item) => (
                  <div className="flex flex-col items-start gap-1 text-[var(--text)]">
                    <div className="text-base font-bold">#{item.rank}</div>
                    <div className="text-sm">{item.name.split(" ")[0]}</div>
                    <div className="text-sm break-all">{item.name.split(" ")[1]}</div>
                    <div className="mt-2 text-xs text-[var(--helpertext)] whitespace-pre-line">{item.extra}</div>
                  </div>
                )} /> : <p className="text-sm text-[var(--helpertext)]">데이터가 없습니다.</p>}
              </div>
            </motion.div>

            <motion.div /* 요약 및 생성일자 */
              className="mt-8"
              initial={{ opacity: 0, y: 10 }} animate={{ opacity: 1, y: 0 }} transition={{ delay: 0.55 }}
            >
              <div className="text-left px-4 text-[18px] font-[paperlogy6] text-[var(--text)]">요약</div>
              <div className="text-left bg-lime-50 dark:bg-lime-900/30 p-4 rounded-lg text-[14px] font-[consolaNormal] shadow-sm text-lime-700 dark:text-lime-300">
=======
          <input
            type="date"
            value={startDate}
            onChange={(e) => setStartDate(e.target.value)}
            max={todayString}
            className="px-3 py-2 border border-[var(--line)] rounded-md bg-[var(--bg)] text-sm text-[var(--text)]"
          />
          <span className="text-[var(--text)]">~</span>
          <input
            type="date"
            value={endDate}
            onChange={(e) => setEndDate(e.target.value)}
            max={todayString}
            className="px-3 py-2 border border-[var(--line)] rounded-md bg-[var(--bg)] text-sm text-[var(--text)]"
          />
          <button
            onClick={handleGenerateReport}
            className="px-4 py-2 bg-lime-500 text-white rounded-lg hover:bg-lime-600 transition-colors"
          >
            리포트 생성
          </button>
        </motion.div>
        {!reportData ? (
          <div className="text-center text-gray-500 mt-10">
            아직 리포트가 생성되지 않았습니다.
          </div>
        ) : (
          <>
            <motion.div
              className="grid grid-cols-3 gap-4 mb-6"
              initial={{ opacity: 0, y: 10 }}
              animate={{ opacity: 1, y: 0 }}
              transition={{ delay: 0.4 }}
            >
              {["overallTotal", "frontendTotal", "backendTotal"].map(
                (key, idx) => (
                  <div
                    key={key}
                    className="bg-white/5 border border-[var(--line)] rounded-2xl p-4"
                  >
                    <p className="text-sm text-[var(--helpertext)] mb-1">
                      {["전체 로그 수", "프론트엔드 로그", "백엔드 로그"][idx]}
                    </p>
                    <p className="text-xl font-semibold text-[var(--text)]">
                      {(reportData?.totalLogCounts as any)?.[
                        key
                      ]?.toLocaleString?.() ?? "-"}
                    </p>
                  </div>
                )
              )}
            </motion.div>

            <motion.div
              className="grid grid-cols-2 gap-6"
              initial={{ opacity: 0 }}
              animate={{ opacity: 1 }}
              transition={{ delay: 0.45 }}
            >
              <div className="bg-white/5 border border-[var(--line)] rounded-2xl p-6">
                <h2 className="text-xl font-semibold mb-6 text-[var(--text)]">
                  로그 레벨 분포
                </h2>
                <DonutChart data={logData} size={200} thickness={12} />
              </div>

              <div className="bg-white/5 border border-[var(--line)] rounded-2xl p-6">
                <h2 className="text-xl font-semibold mb-6 text-[var(--text)]">
                  로그 발생 추이
                </h2>
                <ErrorCountChart
                  projectId={parseInt(projectId!, 10)}
                  token={localStorage.getItem("token") ?? ""}
                />
              </div>
            </motion.div>

            <motion.div
              className="grid grid-cols-2 gap-6 mt-6"
              initial={{ opacity: 0 }}
              animate={{ opacity: 1 }}
              transition={{ delay: 0.5 }}
            >
              <div className="bg-white/5 border border-[var(--line)] rounded-2xl p-6">
                <h2 className="text-xl font-semibold mb-6 text-[var(--text)]">
                  자주 발생하는 에러
                </h2>
                <RankingCardList items={topErrors} />
              </div>
              <div className="bg-white/5 border border-[var(--line)] rounded-2xl p-6">
                <h2 className="text-xl font-semibold mb-6 text-[var(--text)]">
                  응답이 느린 API
                </h2>
                <RankingCardList
                  items={topApis}
                  renderItem={(item) => (
                    <div className="flex flex-col items-start gap-1">
                      <div className="text-base font-bold text-[var(--text)]">
                        #{item.rank}
                      </div>
                      <div className="text-sm text-[var(--text)]">
                        {item.name.split(" ")[0]}
                      </div>
                      <div className="text-sm text-[var(--text)] break-all">
                        {item.name.split(" ")[1]}
                      </div>
                      <div className="mt-2 text-sm text-[var(--helpertext)] whitespace-pre-line">
                        {item.extra}
                      </div>
                    </div>
                  )}
                />
              </div>
            </motion.div>

            <motion.div
              className="mt-8"
              initial={{ opacity: 0, y: 10 }}
              animate={{ opacity: 1, y: 0 }}
              transition={{ delay: 0.55 }}
            >
              <div className="text-left px-4 text-[var(--text)] text-[18px] font-[paperlogy6]">
                요약
              </div>
              <div className="text-left bg-lime-50/20 p-4 rounded-lg text-[14px] font-[consolaNormal] text-[var(--text)] shadow-sm">
>>>>>>> 44ef08f1
                {summaryText}
              </div>
              <div className="text-right text-xs text-[var(--helpertext)] mt-2 px-4">
                생성일자:{" "}
<<<<<<< HEAD
                {reportData?.generatedAt ? new Date(reportData.generatedAt).toLocaleString('ko-KR') : "-"}
=======
                {reportData?.generatedAt
                  ? new Date(reportData.generatedAt).toLocaleString()
                  : "-"}
>>>>>>> 44ef08f1
              </div>
            </motion.div>
          </>
        )}
      </div>
    </motion.div>
  );
};

export default ReportPage;<|MERGE_RESOLUTION|>--- conflicted
+++ resolved
@@ -9,12 +9,6 @@
 import { fetchReportDetail, downloadPdfReport, clearPdfError, DownloadPdfParams } from "../store/slices/reportSlice";
 import { motion } from "framer-motion";
 
-<<<<<<< HEAD
-=======
-import html2canvas from "html2canvas";
-import jsPDF from "jspdf";
-
->>>>>>> 44ef08f1
 const levelColors: Record<string, string> = {
   ERROR: "#FB2C36",
   WARN: "#F0B100",
@@ -82,7 +76,6 @@
 
   // 리포트 데이터 생성 (JSON 조회) 함수
   const handleGenerateReport = () => {
-<<<<<<< HEAD
     if (!projectId || isReportLoading) return;
     const { startDate: defaultStart, endDate: defaultEnd } =
       getCurrentMonthRange();
@@ -91,19 +84,6 @@
         projectId: parseInt(projectId, 10),
         startDate: localStartDate || defaultStart,
         endDate: localEndDate || defaultEnd,
-=======
-    if (!projectId) return;
-    if (!startDate || !endDate) {
-      alert("날짜를 입력해주세요.");
-      return;
-    }
-
-    dispatch(
-      fetchReportDetail({
-        projectId: parseInt(projectId, 10),
-        startDate,
-        endDate,
->>>>>>> 44ef08f1
       })
     );
   };
@@ -117,7 +97,6 @@
       return;
     }
 
-<<<<<<< HEAD
     const htmlContent = document.documentElement.outerHTML;
 
     // Thunk에 전달할 파라미터 구성
@@ -132,81 +111,6 @@
       endDate: endDateForPdf,
     };
     dispatch(downloadPdfReport(params));
-=======
-    setIsGeneratingPdf(true);
-    const reportElement = reportContentRef.current;
-
-    try {
-      // 차트 등의 요소가 완전히 렌더링될 시간을 잠시 줍니다. (선택 사항)
-      // 좀 더 확실한 방법은 각 차트 컴포넌트의 렌더링 완료 시점을 아는 것이지만,
-      // 간단하게 setTimeout을 사용하거나, 사용자가 버튼을 누르는 시점에는
-      // 대부분 렌더링이 완료되어 있을 것으로 가정합니다.
-      await new Promise((resolve) => setTimeout(resolve, 500));
-
-      const canvas = await html2canvas(reportElement, {
-        // scale: 2, // 높은 해상도를 위해 scale 조정
-        useCORS: true, // 외부 이미지가 있다면 필요 (현재 코드에는 명시적 외부 이미지는 없음)
-        // Tailwind CSS의 var(--bg) 같은 CSS 변수 배경색을 html2canvas가 잘 인식하는지,
-        // 또는 브라우저의 계산된 스타일을 잘 가져오는지에 따라 배경색이 결정됩니다.
-        // 필요시 backgroundColor: '#FFFFFF' 등을 명시할 수 있습니다.
-      });
-
-      const imgData = canvas.toDataURL("image/png");
-      const pdf = new jsPDF({
-        orientation: "p", // 세로 (portrait)
-        unit: "mm", // 단위
-        format: "a4", // 용지 크기
-      });
-
-      const pdfPageWidth = pdf.internal.pageSize.getWidth();
-      const pdfPageHeight = pdf.internal.pageSize.getHeight();
-      const imgWidth = canvas.width;
-      const imgHeight = canvas.height;
-      const ratio = imgWidth / imgHeight;
-      const scaledImgHeight = pdfPageWidth / ratio; // PDF 너비에 맞춘 이미지 높이
-
-      let position = 0; // 이미지의 현재 y 위치 (잘라낼 부분의 시작점)
-
-      // 이미지가 페이지 높이보다 클 경우 여러 페이지에 걸쳐 추가
-      if (scaledImgHeight > pdfPageHeight) {
-        while (position < scaledImgHeight) {
-          pdf.addImage(
-            imgData,
-            "PNG",
-            0,
-            -position,
-            pdfPageWidth,
-            scaledImgHeight
-          );
-          position += pdfPageHeight;
-
-          if (position < scaledImgHeight) {
-            // 아직 남은 이미지가 있다면 새 페이지 추가
-            pdf.addPage();
-          }
-        }
-      } else {
-        // 이미지가 한 페이지에 들어갈 경우
-        pdf.addImage(imgData, "PNG", 0, 0, pdfPageWidth, scaledImgHeight);
-      }
-
-      // 동적 파일명 (프로젝트명과 리포트 기간 사용)
-      const projectName =
-        currentProject?.name?.replace(/\s+/g, "_") || "Report";
-      const periodString = reportData?.periodDescription
-        ? reportData.periodDescription
-            .replace(/\s*~\s*/, "_to_")
-            .replace(/\s+/g, "_")
-            .replace(/[^\w-]/g, "")
-        : `${startDate}_to_${endDate}`.replace(/[^\w-]/g, "");
-      pdf.save(`${projectName}_Report_${periodString}.pdf`);
-    } catch (error) {
-      console.error("PDF 생성 중 오류 발생:", error);
-      alert("PDF를 생성하는 중 오류가 발생했습니다. 다시 시도해주세요.");
-    } finally {
-      setIsGeneratingPdf(false);
-    }
->>>>>>> 44ef08f1
   };
 
   // 데이터 가공 로직 (logData, topErrors, topApis, summaryText)은 이전과 동일
@@ -291,7 +195,6 @@
           disabled={isReportLoading} // 리포트 데이터 로딩 중 비활성화
           className="px-4 py-2 bg-lime-500 text-white rounded-lg hover:bg-lime-600 transition-colors text-sm"
         >
-<<<<<<< HEAD
           {isReportLoading ? '리포트 생성 중...' : '리포트 생성'}
         </button>
         <button
@@ -383,144 +286,11 @@
             >
               <div className="text-left px-4 text-[18px] font-[paperlogy6] text-[var(--text)]">요약</div>
               <div className="text-left bg-lime-50 dark:bg-lime-900/30 p-4 rounded-lg text-[14px] font-[consolaNormal] shadow-sm text-lime-700 dark:text-lime-300">
-=======
-          <input
-            type="date"
-            value={startDate}
-            onChange={(e) => setStartDate(e.target.value)}
-            max={todayString}
-            className="px-3 py-2 border border-[var(--line)] rounded-md bg-[var(--bg)] text-sm text-[var(--text)]"
-          />
-          <span className="text-[var(--text)]">~</span>
-          <input
-            type="date"
-            value={endDate}
-            onChange={(e) => setEndDate(e.target.value)}
-            max={todayString}
-            className="px-3 py-2 border border-[var(--line)] rounded-md bg-[var(--bg)] text-sm text-[var(--text)]"
-          />
-          <button
-            onClick={handleGenerateReport}
-            className="px-4 py-2 bg-lime-500 text-white rounded-lg hover:bg-lime-600 transition-colors"
-          >
-            리포트 생성
-          </button>
-        </motion.div>
-        {!reportData ? (
-          <div className="text-center text-gray-500 mt-10">
-            아직 리포트가 생성되지 않았습니다.
-          </div>
-        ) : (
-          <>
-            <motion.div
-              className="grid grid-cols-3 gap-4 mb-6"
-              initial={{ opacity: 0, y: 10 }}
-              animate={{ opacity: 1, y: 0 }}
-              transition={{ delay: 0.4 }}
-            >
-              {["overallTotal", "frontendTotal", "backendTotal"].map(
-                (key, idx) => (
-                  <div
-                    key={key}
-                    className="bg-white/5 border border-[var(--line)] rounded-2xl p-4"
-                  >
-                    <p className="text-sm text-[var(--helpertext)] mb-1">
-                      {["전체 로그 수", "프론트엔드 로그", "백엔드 로그"][idx]}
-                    </p>
-                    <p className="text-xl font-semibold text-[var(--text)]">
-                      {(reportData?.totalLogCounts as any)?.[
-                        key
-                      ]?.toLocaleString?.() ?? "-"}
-                    </p>
-                  </div>
-                )
-              )}
-            </motion.div>
-
-            <motion.div
-              className="grid grid-cols-2 gap-6"
-              initial={{ opacity: 0 }}
-              animate={{ opacity: 1 }}
-              transition={{ delay: 0.45 }}
-            >
-              <div className="bg-white/5 border border-[var(--line)] rounded-2xl p-6">
-                <h2 className="text-xl font-semibold mb-6 text-[var(--text)]">
-                  로그 레벨 분포
-                </h2>
-                <DonutChart data={logData} size={200} thickness={12} />
-              </div>
-
-              <div className="bg-white/5 border border-[var(--line)] rounded-2xl p-6">
-                <h2 className="text-xl font-semibold mb-6 text-[var(--text)]">
-                  로그 발생 추이
-                </h2>
-                <ErrorCountChart
-                  projectId={parseInt(projectId!, 10)}
-                  token={localStorage.getItem("token") ?? ""}
-                />
-              </div>
-            </motion.div>
-
-            <motion.div
-              className="grid grid-cols-2 gap-6 mt-6"
-              initial={{ opacity: 0 }}
-              animate={{ opacity: 1 }}
-              transition={{ delay: 0.5 }}
-            >
-              <div className="bg-white/5 border border-[var(--line)] rounded-2xl p-6">
-                <h2 className="text-xl font-semibold mb-6 text-[var(--text)]">
-                  자주 발생하는 에러
-                </h2>
-                <RankingCardList items={topErrors} />
-              </div>
-              <div className="bg-white/5 border border-[var(--line)] rounded-2xl p-6">
-                <h2 className="text-xl font-semibold mb-6 text-[var(--text)]">
-                  응답이 느린 API
-                </h2>
-                <RankingCardList
-                  items={topApis}
-                  renderItem={(item) => (
-                    <div className="flex flex-col items-start gap-1">
-                      <div className="text-base font-bold text-[var(--text)]">
-                        #{item.rank}
-                      </div>
-                      <div className="text-sm text-[var(--text)]">
-                        {item.name.split(" ")[0]}
-                      </div>
-                      <div className="text-sm text-[var(--text)] break-all">
-                        {item.name.split(" ")[1]}
-                      </div>
-                      <div className="mt-2 text-sm text-[var(--helpertext)] whitespace-pre-line">
-                        {item.extra}
-                      </div>
-                    </div>
-                  )}
-                />
-              </div>
-            </motion.div>
-
-            <motion.div
-              className="mt-8"
-              initial={{ opacity: 0, y: 10 }}
-              animate={{ opacity: 1, y: 0 }}
-              transition={{ delay: 0.55 }}
-            >
-              <div className="text-left px-4 text-[var(--text)] text-[18px] font-[paperlogy6]">
-                요약
-              </div>
-              <div className="text-left bg-lime-50/20 p-4 rounded-lg text-[14px] font-[consolaNormal] text-[var(--text)] shadow-sm">
->>>>>>> 44ef08f1
                 {summaryText}
               </div>
               <div className="text-right text-xs text-[var(--helpertext)] mt-2 px-4">
                 생성일자:{" "}
-<<<<<<< HEAD
                 {reportData?.generatedAt ? new Date(reportData.generatedAt).toLocaleString('ko-KR') : "-"}
-=======
-                {reportData?.generatedAt
-                  ? new Date(reportData.generatedAt).toLocaleString()
-                  : "-"}
->>>>>>> 44ef08f1
               </div>
             </motion.div>
           </>
