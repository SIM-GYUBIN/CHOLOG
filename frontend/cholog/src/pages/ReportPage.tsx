--- conflicted
+++ resolved
@@ -170,46 +170,6 @@
     : "기간 정보가 없습니다.";
 
   return (
-<<<<<<< HEAD
-    <div className="max-w-[65vw] mx-auto">
-      <ProjectNavBar /> {/* NavBar는 PDF에 포함하지 않음 */}
-
-      {/* PDF 다운로드 버튼을 날짜 선택 옆에 추가 */}
-      <div className="flex items-center gap-4 my-6 px-1">
-        <input
-          type="date"
-          value={startDate}
-          onChange={(e) => setStartDate(e.target.value)}
-          max={todayString}
-          className="px-3 py-2 border border-[var(--line)] rounded-md bg-[var(--bg)] text-sm text-[var(--text)]"
-        />
-        <span className="text-[var(--text)]">~</span>
-        <input
-          type="date"
-          value={endDate}
-          onChange={(e) => setEndDate(e.target.value)}
-          max={todayString}
-          className="px-3 py-2 border border-[var(--line)] rounded-md bg-[var(--bg)] text-sm text-[var(--text)]"
-        />
-        <button
-          onClick={handleGenerateReport}
-          className="px-4 py-2 bg-lime-500 text-white rounded-lg hover:bg-lime-600 transition-colors text-sm"
-        >
-          리포트 생성
-        </button>
-        <button
-          onClick={handleDownloadPdf}
-          disabled={isGeneratingPdf || !reportData}
-          className="px-4 py-2 bg-blue-500 text-white rounded-lg hover:bg-blue-600 transition-colors text-sm disabled:bg-gray-400"
-        >
-          {isGeneratingPdf ? 'PDF 생성 중...' : 'PDF 다운로드'}
-        </button>
-      </div>
-
-      {/* 이 div가 PDF로 변환될 실제 컨텐츠 영역입니다. */}
-      <div ref={reportContentRef} className="flex flex-col p-1 bg-[var(--bg)]"> {/* 배경색을 명시적으로 주고 싶다면 여기에 */}
-        <div className="flex flex-row justify-between mb-4">
-=======
     <motion.div
       className="max-w-[65vw] mx-auto"
       initial={{ opacity: 0, y: 20 }}
@@ -225,129 +185,11 @@
           animate={{ opacity: 1 }}
           transition={{ delay: 0.2 }}
         >
->>>>>>> ac90ef06
           <div className="flex flex-row items-center gap-2 font-[paperlogy5]">
             <div className="text-[24px] text-[var(--helpertext)]">
               {currentProject?.name ?? "프로젝트명 미확인"} 리포트
             </div>
           </div>
-<<<<<<< HEAD
-        </div>
-
-        {/* 리포트 데이터가 없을 때 안내 메시지 */}
-        {!reportData && (
-          <div className="text-center py-10 text-[var(--text)]">
-            날짜를 선택하고 "리포트 생성" 버튼을 눌러주세요.
-          </div>
-        )}
-
-        {/* 리포트 데이터가 있을 때만 내용 표시 */}
-        {reportData && (
-          <>
-            {/* 총 로그 개요 */}
-            <div className="grid grid-cols-3 gap-4 mb-6">
-              {["overallTotal", "frontendTotal", "backendTotal"].map((key, idx) => (
-                <div
-                  key={key}
-                  className="bg-white/5 border border-[var(--line)] rounded-2xl p-4"
-                >
-                  <p className="text-sm text-[var(--helpertext)] mb-1">
-                    {["전체 로그 수", "프론트엔드 로그", "백엔드 로그"][idx]}
-                  </p>
-                  <p className="text-xl font-semibold text-[var(--text)]">
-                    {(reportData?.totalLogCounts as any)?.[
-                      key
-                    ]?.toLocaleString?.() ?? "-"}
-                  </p>
-                </div>
-              ))}
-            </div>
-
-            <div className="grid grid-cols-2 gap-6">
-              <div className="bg-white/5 border border-[var(--line)] rounded-2xl p-6">
-                <h2 className="text-xl font-semibold mb-6 text-[var(--text)]">
-                  로그 레벨 분포
-                </h2>
-                {logData.length > 0 ? (
-                  <DonutChart data={logData} size={200} thickness={12} />
-                ) : (
-                  <p className="text-sm text-[var(--helpertext)]">데이터가 없습니다.</p>
-                )}
-              </div>
-
-              <div className="bg-white/5 border border-[var(--line)] rounded-2xl p-6">
-                <h2 className="text-xl font-semibold mb-6 text-[var(--text)]">
-                  로그 발생 추이
-                </h2>
-                {/* ErrorCountChart는 projectId가 확실히 있을 때만 렌더링 */}
-                {projectId && (
-                    <ErrorCountChart
-                    projectId={parseInt(projectId, 10)}
-                    token={localStorage.getItem("token") ?? ""}
-                    />
-                )}
-              </div>
-            </div>
-
-            <div className="grid grid-cols-2 gap-6 mt-6">
-              <div className="bg-white/5 border border-[var(--line)] rounded-2xl p-6">
-                <h2 className="text-xl font-semibold mb-6 text-[var(--text)]">
-                  자주 발생하는 에러 TOP 3
-                </h2>
-                {topErrors.length > 0 ? (
-                  <RankingCardList items={topErrors} />
-                ) : (
-                  <p className="text-sm text-[var(--helpertext)]">데이터가 없습니다.</p>
-                )}
-              </div>
-              <div className="bg-white/5 border border-[var(--line)] rounded-2xl p-6">
-                <h2 className="text-xl font-semibold mb-6 text-[var(--text)]">
-                  응답이 느린 API TOP 3
-                </h2>
-                {topApis.length > 0 ? (
-                  <RankingCardList
-                    items={topApis}
-                    renderItem={(item) => (
-                      <div className="flex flex-col items-start gap-1 text-[var(--text)]"> {/* 텍스트 색상 적용 */}
-                        <div className="text-base font-bold">
-                          #{item.rank}
-                        </div>
-                        <div className="text-sm">
-                          {item.name.split(" ")[0]}
-                        </div>
-                        <div className="text-sm break-all">
-                          {item.name.split(" ")[1]}
-                        </div>
-                        <div className="mt-2 text-xs text-[var(--helpertext)] whitespace-pre-line"> {/* 텍스트 색상 적용 */}
-                          {item.extra}
-                        </div>
-                      </div>
-                    )}
-                  />
-                ) : (
-                  <p className="text-sm text-[var(--helpertext)]">데이터가 없습니다.</p>
-                )}
-              </div>
-            </div>
-
-            {/* 생성일자 및 요약 */}
-            <div className="mt-8">
-              <div className="text-left px-4 text-[18px] font-[paperlogy6] text-[var(--text)]">
-                요약
-              </div>
-              <div className="text-left bg-lime-50 dark:bg-lime-900/30 p-4 rounded-lg text-[14px] font-[consolaNormal] shadow-sm text-lime-700 dark:text-lime-300"> {/* 테마에 맞는 배경/글자색 변경 */}
-                {summaryText}
-              </div>
-              <div className="text-right text-xs text-[var(--helpertext)] mt-2 px-4">
-                생성일자:{" "}
-                {reportData?.generatedAt
-                  ? new Date(reportData.generatedAt).toLocaleString('ko-KR') // 한국 시간 형식
-                  : "-"}
-              </div>
-            </div>
-          </>
-        )}
-=======
         </motion.div>
 
         <motion.div
@@ -483,7 +325,6 @@
               : "-"}
           </div>
         </motion.div>
->>>>>>> ac90ef06
       </div>
     </motion.div>
   );
