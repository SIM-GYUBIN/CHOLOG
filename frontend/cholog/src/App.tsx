<<<<<<< HEAD
import { BrowserRouter, Routes, Route, useLocation } from "react-router-dom";
import "./App.css";
import NavigationBar from "./components/NavigationBar";
import LandingPage from "./pages/LandingPage";
import LoginPage from "./pages/LoginPage";
import ProjectListPage from "./pages/ProjectListPage";
import ProjectPage from "./pages/ProjectPage";
import LogPage from "./pages/LogPage";
import ReportPage from "./pages/ReportPage";
import ArchiveListPage from "./pages/ArchiveListPage";
=======
import { BrowserRouter, Routes, Route, useLocation, Navigate } from 'react-router-dom';
import './App.css';
import NavigationBar from './components/NavigationBar';
import LandingPage from './pages/LandingPage';
import LoginPage from './pages/LoginPage';
import ProjectListPage from './pages/ProjectListPage';
import ProjectPage from './pages/ProjectPage';
import LogPage from './pages/LogPage';
import ReportPage from './pages/ReportPage';
import ArchiveListPage from './pages/ArchiveListPage';
import ReportListPage from './pages/ReportListPage';
>>>>>>> c7c0f7af

function NotFoundPage() {
  return (
    <div className="flex flex-col items-center justify-center h-[80vh]">
      <div className="text-4xl font-bold text-[#5EA500] mb-4">404</div>
      <div className="text-xl text-slate-600 mb-6">페이지를 찾을 수 없습니다</div>
      <div className="text-slate-500 mb-8">요청하신 페이지가 존재하지 않거나 삭제되었습니다</div>
      <button 
        onClick={() => window.history.back()} 
        className="px-6 py-2 bg-[#5EA500] text-white rounded-xl hover:bg-[#4A8400] transition-colors"
      >
        이전 페이지로 돌아가기
      </button>
    </div>
  );
}

function AppContent() {
  const location = useLocation();
  const hideNavbar = location.pathname.toLowerCase() === "/projectlist";

  return (
    <div className="app">
      {!hideNavbar && <NavigationBar />}
      <div className={!hideNavbar ? "pt-16" : ""}>
        <Routes>
          <Route path="/" element={<LandingPage />} />
          <Route path="/login" element={<LoginPage />} />
          <Route path="/projectlist" element={<ProjectListPage />} />
          <Route path="/project/:projectId" element={<ProjectPage />} />
          <Route path="/project/:projectId/log/:logId" element={<LogPage />} />
          <Route path="/report/:projectId" element={<ReportPage />} />
          <Route path="/archive/:projectId" element={<ArchiveListPage />} />
<<<<<<< HEAD
          <Route
            path="/project/:projectId/archives"
            element={<ArchiveListPage />}
          />
=======
          <Route path="/project/:projectId/archives" element={<ArchiveListPage />} />
          <Route path="*" element={<NotFoundPage />} />
>>>>>>> c7c0f7af
        </Routes>
      </div>
    </div>
  );
}

function App() {
  return (
    <BrowserRouter>
      <AppContent />
    </BrowserRouter>
  );
}

export default App;<|MERGE_RESOLUTION|>--- conflicted
+++ resolved
@@ -1,15 +1,3 @@
-<<<<<<< HEAD
-import { BrowserRouter, Routes, Route, useLocation } from "react-router-dom";
-import "./App.css";
-import NavigationBar from "./components/NavigationBar";
-import LandingPage from "./pages/LandingPage";
-import LoginPage from "./pages/LoginPage";
-import ProjectListPage from "./pages/ProjectListPage";
-import ProjectPage from "./pages/ProjectPage";
-import LogPage from "./pages/LogPage";
-import ReportPage from "./pages/ReportPage";
-import ArchiveListPage from "./pages/ArchiveListPage";
-=======
 import { BrowserRouter, Routes, Route, useLocation, Navigate } from 'react-router-dom';
 import './App.css';
 import NavigationBar from './components/NavigationBar';
@@ -20,8 +8,7 @@
 import LogPage from './pages/LogPage';
 import ReportPage from './pages/ReportPage';
 import ArchiveListPage from './pages/ArchiveListPage';
-import ReportListPage from './pages/ReportListPage';
->>>>>>> c7c0f7af
+
 
 function NotFoundPage() {
   return (
@@ -55,15 +42,8 @@
           <Route path="/project/:projectId/log/:logId" element={<LogPage />} />
           <Route path="/report/:projectId" element={<ReportPage />} />
           <Route path="/archive/:projectId" element={<ArchiveListPage />} />
-<<<<<<< HEAD
-          <Route
-            path="/project/:projectId/archives"
-            element={<ArchiveListPage />}
-          />
-=======
           <Route path="/project/:projectId/archives" element={<ArchiveListPage />} />
           <Route path="*" element={<NotFoundPage />} />
->>>>>>> c7c0f7af
         </Routes>
       </div>
     </div>
