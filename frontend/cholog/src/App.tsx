import { BrowserRouter, Routes, Route, useLocation } from 'react-router-dom';
import './App.css';
import NavigationBar from './components/NavigationBar';
import LandingPage from './pages/LandingPage';
import LoginPage from './pages/LoginPage';
import ProjectListPage from './pages/ProjectListPage';
import ProjectPage from './pages/ProjectPage';
import LogPage from './pages/LogPage';
import ReportPage from './pages/ReportPage';
import ArchivePage from './pages/ArchivePage';
import ProjectSettingPage from './pages/ProjectSettingPage';
import ArchiveListPage from './pages/ArchiveListPage';

function AppContent() {
  const location = useLocation();
  const hideNavbar = location.pathname === '/projectlist';

  return (
    <div className="app">
      {!hideNavbar && <NavigationBar />}
      <div className={!hideNavbar ? "pt-16" : ""}>
        <Routes>
          <Route path="/" element={<LandingPage />} />
          <Route path="/login" element={<LoginPage />} />
          <Route path="/projectList" element={<ProjectListPage />} />
          <Route path="/project/:projectId" element={<ProjectPage />} />
          <Route path="/log/:logId" element={<LogPage />} />
          <Route path="/report/:projectId" element={<ReportPage />} />
          <Route path="/archive/:projectId" element={<ArchivePage />} />
          <Route path="/projectsetting/:projectId" element={<ProjectSettingPage />} />
        </Routes>
      </div>
    </div>
  );
}

function App() {
  return (
    <BrowserRouter>
<<<<<<< HEAD
      <div className="app">
        <NavigationBar />
        <div className="pt-16">
          <Routes>
            <Route path="/" element={<LandingPage />} />
            <Route path="/login" element={<LoginPage />} />
            <Route path="/projectList" element={<ProjectListPage />} />
            <Route path="/project/:projectId" element={<ProjectPage />} />
            <Route path="/log/:logId" element={<LogPage />} />
            <Route path="/report/:projectId" element={<ReportPage />} />
            <Route path="/projectsetting/:projectId" element={<ProjectSettingPage />} />
            <Route path="/project/:projectId/archives" element={<ArchiveListPage />} />
          </Routes>
        </div>
      </div>
=======
      <AppContent />
>>>>>>> 05130a1b
    </BrowserRouter>
  );
}

export default App;<|MERGE_RESOLUTION|>--- conflicted
+++ resolved
@@ -37,7 +37,6 @@
 function App() {
   return (
     <BrowserRouter>
-<<<<<<< HEAD
       <div className="app">
         <NavigationBar />
         <div className="pt-16">
@@ -53,9 +52,6 @@
           </Routes>
         </div>
       </div>
-=======
-      <AppContent />
->>>>>>> 05130a1b
     </BrowserRouter>
   );
 }
