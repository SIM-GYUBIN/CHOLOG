--- conflicted
+++ resolved
@@ -30,13 +30,8 @@
   const LABELS = ["error", "debug", "warn", "trace", "info", "fatal"] as const;
 
   return (
-<<<<<<< HEAD
     <div className="rounded-2xl border border-gray-200 p-8 shadow-md w-full bg-white">
       <div className="text-left text-gray-800 mb-4 flex items-end gap-3">
-=======
-    <div className="rounded-2xl border border-[var(--line)] p-8 shadow-md w-fit bg-white/5">
-      <div className="text-left text-[var(--text)] mb-4 flex items-end gap-3">
->>>>>>> 400fbb0a
         <span className="text-lg">Total</span>
         <span className="text-2xl font-bold">
           {logsMockData.total.toLocaleString()}
