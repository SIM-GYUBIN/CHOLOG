--- conflicted
+++ resolved
@@ -11,11 +11,7 @@
   },
   "dependencies": {
     "@reduxjs/toolkit": "^2.7.0",
-<<<<<<< HEAD
-    "axios": "^1.9.0",
-=======
     "@tailwindcss/postcss": "^4.1.5",
->>>>>>> 6f856140
     "react": "^19.0.0",
     "react-dom": "^19.0.0",
     "react-redux": "^9.2.0",
@@ -32,13 +28,6 @@
     "eslint-plugin-react-refresh": "^0.4.19",
     "globals": "^16.0.0",
     "postcss": "^8.5.3",
-<<<<<<< HEAD
-    "tailwindcss": "^4.1.5",
-    "typescript": "~5.7.2",
-    "typescript-eslint": "^8.26.1",
-    "vite": "^6.3.1"
-=======
     "tailwindcss": "^4.1.5"
->>>>>>> 6f856140
   }
 }